--- conflicted
+++ resolved
@@ -72,11 +72,8 @@
  * Italian
  * Brazilian Portuguese
  * Ukrainian
-<<<<<<< HEAD
  * Hungarian
-=======
  * Czech
->>>>>>> 4dcd96fe
 
 ## Development
 
