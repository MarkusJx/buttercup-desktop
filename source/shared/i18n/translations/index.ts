import en from "./en.json";
<<<<<<< HEAD
import fr from "./fr.json";
=======
import pl from "./pl.json";
>>>>>>> cc2eb09a
import se from "./se.json";

export default {
    en, // Keep as first item
    // All others sorted alphabetically:
<<<<<<< HEAD
    fr,
=======
    pl,
>>>>>>> cc2eb09a
    se,
};<|MERGE_RESOLUTION|>--- conflicted
+++ resolved
@@ -1,18 +1,12 @@
 import en from "./en.json";
-<<<<<<< HEAD
 import fr from "./fr.json";
-=======
 import pl from "./pl.json";
->>>>>>> cc2eb09a
 import se from "./se.json";
 
 export default {
     en, // Keep as first item
     // All others sorted alphabetically:
-<<<<<<< HEAD
     fr,
-=======
     pl,
->>>>>>> cc2eb09a
-    se,
+    se
 };