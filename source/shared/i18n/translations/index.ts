--- conflicted
+++ resolved
@@ -7,8 +7,4 @@
     // All others sorted alphabetically:
     fr,
     pl,
-<<<<<<< HEAD
-=======
-    se
->>>>>>> 3cf2555d
 };