--- conflicted
+++ resolved
@@ -104,14 +104,10 @@
 input[type="text"],
 input[type="password"] {
     margin: 0;
-<<<<<<< HEAD
     border-radius: 0px;
-=======
-    border-radius: 4px;
 }
 
 // Outline
 a, button {
     outline: none !important;
->>>>>>> 8629b5fe
 }