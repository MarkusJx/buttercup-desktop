{
  "name": "buttercup",
<<<<<<< HEAD
  "version": "0.19.0",
=======
  "version": "0.18.2",
>>>>>>> 1e461246
  "productName": "Buttercup",
  "main": "./dist/app.js",
  "description": "Free and Open Source password vault",
  "license": "GPL-3.0",
  "homepage": "https://buttercup.pw",
  "author": "Buttercup <info@buttercup.pw>",
  "dependencies": {
<<<<<<< HEAD
    "buttercup-importer": "~0.9.1",
    "conf": "~1.0.0",
=======
    "buttercup-importer": "~0.9.2",
>>>>>>> 1e461246
    "dropbox": "^2.3.0",
    "webdav": "~0.10.0",
    "zxcvbn": "^4.4.2"
  }
}<|MERGE_RESOLUTION|>--- conflicted
+++ resolved
@@ -1,10 +1,6 @@
 {
   "name": "buttercup",
-<<<<<<< HEAD
   "version": "0.19.0",
-=======
-  "version": "0.18.2",
->>>>>>> 1e461246
   "productName": "Buttercup",
   "main": "./dist/app.js",
   "description": "Free and Open Source password vault",
@@ -12,12 +8,8 @@
   "homepage": "https://buttercup.pw",
   "author": "Buttercup <info@buttercup.pw>",
   "dependencies": {
-<<<<<<< HEAD
-    "buttercup-importer": "~0.9.1",
     "conf": "~1.0.0",
-=======
     "buttercup-importer": "~0.9.2",
->>>>>>> 1e461246
     "dropbox": "^2.3.0",
     "webdav": "~0.10.0",
     "zxcvbn": "^4.4.2"
