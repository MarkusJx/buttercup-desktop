--- conflicted
+++ resolved
@@ -38,14 +38,10 @@
       "help": "Помощь",
       "visit-our-website": "Посетите наш сайт",
       "privacy-policy": "Политика конфиденциальности",
-<<<<<<< HEAD
-      "view-changelog-for-v": "Посмотреть изменения в версии v{{version}}"
+      "view-changelog-for-v": "Посмотреть изменения в версии v{{currentVersion}}"
     },
     "system": {
       "enable-browser-access": ""
-=======
-      "view-changelog-for-v": "Посмотреть изменения в версии v{{currentVersion}}"
->>>>>>> 120178b9
     }
   },
   "archive": {
@@ -75,7 +71,10 @@
     "size": "Размер",
     "date": "Дата",
     "new-archive": "",
-    "connect": ""
+    "connect": "",
+    "connect-to-googledrive": "",
+    "authenticate-with-googledrive": "",
+    "googledrive-description-text": ""
   },
   "copyable": {
     "hide": "Скрыть",
@@ -133,7 +132,8 @@
     "webdav-connection-failed-info": "Подключение к {{endpoint}} не удалось. Пожалуйста, проверьте Ваши регистрационные данные и попробуйте ещё раз.",
     "invalid-import-type-requested": "",
     "open-file-for-importing": "",
-    "entry-not-found": ""
+    "entry-not-found": "",
+    "googledrive-connection-failed-info": ""
   },
   "group": {
     "new-group": "Новая группа",
