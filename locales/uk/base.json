--- conflicted
+++ resolved
@@ -61,14 +61,10 @@
       "help": "Допомога",
       "visit-our-website": "Відвідайте наш сайт",
       "privacy-policy": "Політика конфіденційності",
-<<<<<<< HEAD
-      "view-changelog-for-v": "Подивитися зміни у версії v{{version}}"
+      "view-changelog-for-v": "Подивитися зміни у версії v{{currentVersion}}"
     },
     "system": {
       "enable-browser-access": ""
-=======
-      "view-changelog-for-v": "Подивитися зміни у версії v{{currentVersion}}"
->>>>>>> 120178b9
     }
   },
   "archive": {
@@ -105,7 +101,10 @@
     "webdav-description-text": "Введіть Ваші адреса кінцевої точки, ім'я користувача і пароль від {{title}}для підключення і виберіть архів Buttercup. Ми <strong> збережемо </ strong> Ваші реєстраційні дані і зашіфруем їх.",
     "name": "Ім'я",
     "size": "Розмір",
-    "date": "Дата"
+    "date": "Дата",
+    "connect-to-googledrive": "",
+    "authenticate-with-googledrive": "",
+    "googledrive-description-text": ""
   },
   "confirm-dialog": {
     "yes": "Так",
@@ -167,7 +166,8 @@
     "open-file-for-importing": "Імпорт не може бути запущеним без відкритого головного вікна",
     "entry-not-found": "Не знайдено",
     "dropbox-connection-failed-info": "Підключення до сервера Dropbox не вдалося. Спробуйте пізніше ще раз.",
-    "webdav-connection-failed-info": "Підключення до {{endpoint}} не вдалося. Будь ласка, перевірте Ваші реєстраційні дані і спробуйте ще раз."
+    "webdav-connection-failed-info": "Підключення до {{endpoint}} не вдалося. Будь ласка, перевірте Ваші реєстраційні дані і спробуйте ще раз.",
+    "googledrive-connection-failed-info": ""
   },
   "group": {
     "new-group": "Нова група",
