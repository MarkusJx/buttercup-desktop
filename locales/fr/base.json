{
  "app-menu": {
    "app": {
      "about": "A propos",
      "check-for-updates": "Vérifier les mises à jour...",
      "services": "Services",
      "hide": "Cacher",
      "hideothers": "Cacher les autres",
      "unhide": "Révéler",
      "quit": "Quitter"
    },
    "archive": {
      "archive": "Archive",
      "file": "Fichier",
      "new": "Nouvelle archive",
      "open": "Ouvrir une archive",
      "search": "Chercher dans l’archive",
      "connect-cloud-sources": "Connecter des sources sur le Cloud",
      "import": {
        "import": "Importer",
        "import-from-type": "Depuis l’archive {{name}} (.{{extension}})",
        "import-to-type": "Vers {{name}}",
        "no-available-archives": "Pas d’archive disponible pour y importer des données."
      },
      "export": {
        "export": "Exporter",
        "export-archive": "Exporter {{name}} en CSV",
        "no-available-archives": "Aucune archive à exporter."
      },
      "close": "Fermer"
    },
    "edit": {
      "edit": "Éditer",
      "undo": "Annuler",
      "redo": "Rétablir",
      "cut": "Couper",
      "copy": "Copier",
      "paste": "Coller",
      "pasteandmatchstyle": "Coller et assortir le style",
      "delete": "Supprimer",
      "selectall": "Sélectionner tout",
      "speech": {
        "speech": "Aide vocale",
        "startspeaking": "Activer l’aide vocale",
        "stopspeaking": "Désactiver l’aide vocale"
      }
    },
    "view": {
      "view": "Visualiser",
      "condensed-sidebar": "Replier la colonne latérale",
      "language": "Langue",
      "enable-tray-icon": "Afficher dans la barre de menu",
      "reload": "Recharger",
      "forcereload": "Forcer rechargement",
      "toggledevtools": "Activer/Désactiver les outils de développement",
      "togglefullscreen": "Activer/Désactiver le plein écran",
      "auto-hide-menubar": "Cacher automatiquement la barre de menu"
    },
    "window": {
      "window": "Fenêtre",
      "minimize": "Minimiser",
      "close": "Fermer",
      "zoom": "Zoom",
      "front": "Mettre en avant"
    },
    "system": {
<<<<<<< HEAD
      "enable-browser-access": ""
=======
      "system": "Système",
      "enable-browser-access": "Activer l'accès par navigateur"
>>>>>>> bf574027
    },
    "help": {
      "help": "Aide",
      "visit-our-website": "Visitez notre site web",
      "privacy-policy": "Politique de confidentialité",
      "view-changelog-for-v": "Voir la liste des modifications de la v{{version}}"
    },
    "tray": {
      "quit": "Quitter",
      "open": "Ouvrir Buttercup"
    }
  },
  "archive-search": {
    "searchterm": "Recherche...",
    "nothing-found": "Rien n’a été trouvé"
  },
  "archive": {
    "add-archive": "Ajouter une archive",
    "archive-saved-loading-info": "Votre archive est en cours de sauvegarde.<br>Fermeture automatique"
  },
  "archive-dialog": {
    "buttercup-archives": "Archives Buttercup",
    "load-a-buttercup-archive": "Charger une archive Buttercup",
    "create-a-new-buttercup-archive": "Créer une nouvelle archive Buttercup"
  },
  "archive-menu": {
    "unlock": "Déverrouiller",
    "change-color": "Changer la couleur",
    "change-password": "Changer le mot de passe",
    "import": "Importer",
    "import-from-type": "Depuis l’archive {{name}} (.{{extension}})",
    "export": "Exporter",
    "archive-remove-with-name": "Retirer {{name}}",
    "open": "Ouvrir",
    "lock": "Verrouiller"
  },
  "cloud-source": {
    "cancel": "Annuler",
    "go-back": "Retour en arrière",
    "new-archive": "Nouvelle archive",
    "open-in-buttercup": "Ouvrir dans Buttercup",
    "connect-to-dropbox": "Connexion à Dropbox",
    "authenticate-with-dropbox": "Authentification avec Dropbox",
    "dropbox-description-text": "Connectez Buttercup à votre compte Dropbox pour lire et enregistrer vos archives.<br />Nous n’enregistrons pas vos identifiants Dropbox.",
    "connect-to-wedav": "Connexion au serveur {{title}}",
    "username": "Identifiant",
    "password": "Mot de passe",
    "connect": "Connexion",
    "webdav-description-text": "Entrez l’adresse de connexion à {{title}} ainsi que votre identifiant et votre mot de passe puis choisissez une archive Buttercup. Nous <strong>enregistrons</strong> et <strong>encryptons</strong> vos identifiants.",
    "name": "Nom",
    "size": "Taille",
    "date": "Date"
  },
  "confirm-dialog": {
    "yes": "Oui",
    "no": "Non"
  },
  "copyable": {
    "hide": "Cacher",
    "reveal": "Afficher",
    "copy": "Copier"
  },
  "copyable-menu": {
    "copy-to-clipboard": "Copier dans le presse-papier",
    "reveal-password": "Afficher le mot de passe"
  },
  "entry": {
    "add-entry": "Ajouter un élément",
    "select-or-create-an-entry": "Sélectionner ou créer un élément",
    "title": "Titre",
    "untitled": "Sans titre",
    "username": "Identifiant",
    "password": "Mot de passe",
    "secure-password": "Mot de passe sécurisé",
    "custom-fields": "Champs personnalisés",
    "no-custom-fields-info-text": "Aucun champ personnalisé. Voulez-vous en ajouter un ?",
    "add-new-field": "Ajouter un nouveau champ",
    "label": "Label",
    "new-field": "Nouveau champ",
    "edit": "Éditer",
    "save": "Enregistrer",
    "cancel": "Annuler",
    "delete": "Supprimer",
    "entry-inputs-empty-info": "Veuillez saisir au moins un titre.",
    "entry-title-empty-info": "Veuillez saisir un titre.",
    "custom-fields-label-empty-info": "Vous avez oublié de définir un label pour un ou plusieurs champs personnalisés.",
    "are-you-sure-question": "Confirmez-vous ?",
    "displaying-entries": "{{count}} entrées affichées",
    "no-value": "Vide",
    "quit-unsave-entry": "Vous allez perdre vos modifications, voulez-vous continuer ?"
  },
  "entry-menu": {
    "copy-to-clipboard": "Copier dans le presse-papier",
    "username": "Identifiant",
    "password": "Mot de passe",
    "open-url-in-browser": "Ouvrir l’adresse dans le navigateur",
    "move-to-group": "Déplacer vers un groupe",
    "move-to-trash": "Mettre à la corbeille",
    "delete-permanently": "Supprimer définitivement"
  },
  "error": {
    "archive-not-found": "La source de l’archive est introuvable.",
    "authentication-failed": "Échec d’authentification.",
    "unknown": "Erreur inconnue",
    "passwords-dont-match": "Votre mot de passe ne correspond pas.",
    "group-not-found": "Le groupe n’existe pas.",
    "sort-definition-not-found": "Le critère de tri n’existe pas",
    "insufficient-data-provided": "Pas assez d’informations pour lancer le tri",
    "check-for-update": "Vérification de la mise à jour",
    "invalid-import-type-requested": "Le type du fichier importé est invalide",
    "open-file-for-importing": "Le fenêtre principale doit être ouverte pour pouvoir importer.",
    "entry-not-found": "L’entrée n’a pas été trouvée",
    "dropbox-connection-failed-info": "Échec de la connexion au serveur Dropbox. Veuillez réessayer ultérieurement",
    "webdav-connection-failed-info": "La connexion à {{endpoint}} a échoué. Veuillez vérifier vos identifiants et essayer à nouveau."
  },
  "group": {
    "new-group": "Nouveau groupe",
    "untitled": "Sans titre"
  },
  "group-menu": {
    "new-group": "Nouveau groupe",
    "add-group": "Ajouter un groupe",
    "move-to-root": "Déplacer vers la racine",
    "move-to-group": "Déplacer vers un groupe",
    "rename": "Renommer",
    "delete": "Supprimer",
    "move-to-group-custom": "Déplacer vers {{title}}",
    "empty-trash": "Vider la corbeille",
    "empty-trash-question": "Êtes-vous sûr de vouloir vider la corbeille ?",
    "title-asc": "Titre : Croissant",
    "title-desc": "Titre : Décroissant"
  },
  "intro": {
    "welcome-title": "Bienvenue dans Buttercup.",
    "welcome-back-title": "Bon retour dans Buttercup.",
    "welcome-caption": "Vous n’avez pas encore ajouté d’archive. Pourquoi ne pas en ajouter une ?",
    "unlock-archive": "Déverrouillez une archive pour commencer ({{os}})."
  },
  "intro-menu": {
    "open-archive-file": "Ouvrir un fichier archive",
    "new-archive-file": "Créer un fichier archive",
    "connect-cloud-sources": "Connecter des sources sur le Cloud"
  },
  "password-dialog": {
    "master-password": "Mot de passe principal",
    "new-password": "Nouveau mot de passe",
    "password": "Mot de passe",
    "confirm-password": "Confirmation du mot de passe",
    "confirm": "Confirmer",
    "nevermind": "Pas grave…"
  },
  "password-generator": {
    "password-generator": "Créer un mot de passe"
  },
  "search": {
    "search": "Chercher"
  },
  "sort": {
    "title-asc": "Titre : Croissant",
    "title-desc": "Titre : Décroissant",
    "time-asc": "Heure : Croissant",
    "time-desc": "Heure : Décroissant"
  },
  "update": {
    "installing": "En cours d’installation",
    "new-version-available": "Une nouvelle version de Buttercup est disponible !",
    "update-available-message": "Buttercup {{version}} est disponible. Vous avez la {{currentVersion}}. Désirez-vous la télécharger maintenant ?",
    "not-now": "Pas maintenant",
    "download": "Télécharger et Installer",
    "download-manual": "Ouvrir la page listant toutes les versions",
    "release-notes": "Notes de version :"
  },
  "preferences": {
    "general": "",
    "appearance": "",
    "preferences": "",
    "font-size": "",
    "reset": "",
    "seconds-until-clear-clipboard": "",
    "seconds-until-archive-should-close": "",
    "lock-archive-on-minimize": "",
    "lock-archive-onfocusout": "",
    "shortcuts": "",
    "minimize-and-maximize": "",
    "shortcut-already-taken": "",
    "shortcuts-others": "",
    "shortcuts-menu": "",
    "shortcuts-global": "",
    "disable-update-on-start": ""
  },
  "info": {
    "update-not-available": ""
  },
  "common": {
    "trash": ""
  }
}<|MERGE_RESOLUTION|>--- conflicted
+++ resolved
@@ -64,12 +64,8 @@
       "front": "Mettre en avant"
     },
     "system": {
-<<<<<<< HEAD
-      "enable-browser-access": ""
-=======
       "system": "Système",
       "enable-browser-access": "Activer l'accès par navigateur"
->>>>>>> bf574027
     },
     "help": {
       "help": "Aide",
