--- conflicted
+++ resolved
@@ -61,14 +61,10 @@
       "help": "Ajuda",
       "visit-our-website": "Visite nosso Site",
       "privacy-policy": "Políticas de Privacidade",
-<<<<<<< HEAD
-      "view-changelog-for-v": "Ver o Changelog da v{{version}}"
+      "view-changelog-for-v": "Ver o Changelog da v{{currentVersion}}"
     },
     "system": {
       "enable-browser-access": ""
-=======
-      "view-changelog-for-v": "Ver o Changelog da v{{currentVersion}}"
->>>>>>> 120178b9
     }
   },
   "archive": {
@@ -104,7 +100,10 @@
     "webdav-description-text": "Entre com seu {{title}} endereço Endpoint, Nome de Usuário e Senha para conectar e escolher um arquivo Buttercup. Nós <strong>vamos salvar</strong> suas credenciais e codificá-las.",
     "name": "Nome",
     "size": "Tamanho",
-    "date": "Data"
+    "date": "Data",
+    "connect-to-googledrive": "",
+    "authenticate-with-googledrive": "",
+    "googledrive-description-text": ""
   },
   "confirm-dialog": {
     "yes": "Sim",
@@ -166,7 +165,8 @@
     "open-file-for-importing": "A função de importação não deve ser executada sem a janela principal em execução.",
     "entry-not-found": "Entrada não encontrada",
     "dropbox-connection-failed-info": "Conexão com o server do Dropbox falhou. Por favor, tente novamente mais tarde",
-    "webdav-connection-failed-info": "Conexão com {{endpoint}} falhou. Por favor, verifique as credenciais e tente novamente."
+    "webdav-connection-failed-info": "Conexão com {{endpoint}} falhou. Por favor, verifique as credenciais e tente novamente.",
+    "googledrive-connection-failed-info": ""
   },
   "group": {
     "new-group": "Novo Grupo",
