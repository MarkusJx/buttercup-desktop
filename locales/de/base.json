{
  "app-menu": {
    "app": {
      "about": "Über",
      "check-for-updates": "Auf Updates prüfen...",
      "services": "Services",
      "hide": "Verbergen",
      "hideothers": "Alles andere ausblenden",
      "unhide": "Einblenden",
      "quit": "Verlassen",
      "preferences": "Einstellungen..."
    },
    "archive": {
      "archive": "Archiv",
      "file": "Datei",
      "new": "Neues Archiv",
      "open": "Archiv öffnen",
      "search": "Archiv durchsuchen",
      "connect-cloud-sources": "Clouds verbinden",
      "import": {
        "import": "Importieren",
        "import-from-type": "Von {{name}} Archiv (.{{extension}})",
        "import-to-type": "Zu {{name}}",
        "no-available-archives": "Es sind keine Archive verfügbar, in die importiert werden kann."
      },
      "export": {
        "export": "Exportieren",
        "export-archive": "{{name}} als CSV exportieren.",
        "no-available-archives": "Keine Archive zum Exportieren verfügbar."
      },
      "close": "Schließen"
    },
    "edit": {
      "edit": "Bearbeiten",
      "undo": "Rückgängig machen",
      "redo": "Wiederholen",
      "cut": "Ausschneiden",
      "copy": "Kopieren",
      "paste": "Einfügen",
      "pasteandmatchstyle": "Einfügen und Formatvorlage anpassen",
      "delete": "Löschen",
      "selectall": "Alles auswählen",
      "speech": {
        "speech": "Sprachausgabe",
        "startspeaking": "Sprachausgabe starten",
        "stopspeaking": "Sprachausgabe stoppen"
      }
    },
    "view": {
      "view": "Darstellung",
      "condensed-sidebar": "Verkleinerte Seitenleiste",
      "language": "Sprache",
      "enable-tray-icon": "In Statusleiste anzeigen",
      "reload": "Neuladen",
      "forcereload": "Neuladen erzwingen",
      "toggledevtools": "Entwicklerwerkzeug ein- und ausblenden",
      "togglefullscreen": "Vollbildmodus umschalten",
      "auto-hide-menubar": "Menüleiste automatisch ausblenden"
    },
    "window": {
      "window": "Fenster",
      "minimize": "Minimieren",
      "close": "Schließen",
      "zoom": "Zoomen",
      "front": "Alle nach vorn bringen"
    },
    "system": {
      "system": "System",
      "enable-browser-access": "Browserzugriff aktivieren"
    },
    "help": {
      "help": "Hilfe",
      "visit-our-website": "Besuche unsere Website",
      "privacy-policy": "Datenschutzrichtlinie",
      "view-changelog-for-v": "Changelog für v{{version}} aufrufen"
    },
    "tray": {
      "quit": "Beenden",
      "open": "Buttercup öffnen"
    },
    "system": {
      "enable-browser-access": ""
    }
  },
  "archive-search": {
    "searchterm": "Suchbegriff...",
    "nothing-found": "Leider nichts gefunden"
  },
  "archive": {
    "add-archive": "Archiv hinzufügen",
    "archive-saved-loading-info": "Dein Archiv wird gespeichert.<br>Schließt automatisch"
  },
  "archive-dialog": {
    "buttercup-archives": "Buttercup Archive",
    "load-a-buttercup-archive": "Lade ein Buttercup Archiv",
    "create-a-new-buttercup-archive": "Erstelle ein neues Buttercup Archiv"
  },
  "archive-menu": {
    "unlock": "Entsperren",
    "change-color": "Farbe wechseln",
    "change-password": "Passwort ändern",
    "import": "Importieren",
    "import-from-type": "Von {{name}} Archiv (.{{extension}})",
    "export": "Exportieren",
    "archive-remove-with-name": "Entferne {{name}}",
    "open": "Öffnen",
    "lock": "Sperren"
  },
  "cloud-source": {
    "cancel": "Abbrechen",
    "go-back": "Zurück",
    "open-in-buttercup": "Mit Buttercup öffnen",
    "connect-to-dropbox": "Mit Dropbox verbinden",
    "authenticate-with-dropbox": "Authentifizieren mit Dropbox",
    "dropbox-description-text": "Verbinde Buttercup mit deinem Dropbox-Konto, um deine Archive zu lesen und zu speichern.<br /> Wir speichern keine deiner Dropbox-Daten.",
    "connect-to-wedav": "Verbindung zu {{title}} Server herstellen",
    "username": "Benutzername",
    "password": "Passwort",
    "connect": "Verbinden",
    "webdav-description-text": "Gib Benutzername, Passwort und deine {{title}} Server-Adresse an, um eine Verbindung herzustellen und ein Buttercup-Archiv auszuwählen. Wir <strong>speichern</strong> die Anmeldeinformationen und verschlüsseln sie.",
    "name": "Name",
    "size": "Größe",
    "date": "Datum",
    "new-archive": "Neues Archiv"
  },
  "confirm-dialog": {
    "yes": "Ja",
    "no": "Nein"
  },
  "copyable": {
    "hide": "Verstecken",
    "reveal": "Aufdecken",
    "copy": "Kopieren"
  },
  "copyable-menu": {
    "copy-to-clipboard": "In die Zwischenablage kopieren",
    "reveal-password": "Passwort anzeigen"
  },
  "entry": {
    "add-entry": "Eintrag hinzufügen",
    "select-or-create-an-entry": "Wähle oder erstelle einen Eintrag",
    "title": "Titel",
    "untitled": "Ohne Titel",
    "username": "Benutzername",
    "password": "Passwort",
    "secure-password": "Sicheres Passwort",
    "custom-fields": "Benutzerdefinierte Felder",
    "no-custom-fields-info-text": "Noch keine benutzerdefinierten Felder hinzugefügt. Warum fügst du nicht ein paar hinzu?",
    "add-new-field": "Neues Feld hinzufügen",
    "label": "Bezeichnung",
    "new-field": "Neues Feld",
    "edit": "Bearbeiten",
    "save": "Speichern",
    "cancel": "Abbrechen",
    "delete": "Löschen",
    "entry-inputs-empty-info": "Bitte gib mindestens einen Titel an.",
    "entry-title-empty-info": "Bitte gib einen Titel ein.",
    "custom-fields-label-empty-info": "Du hast vergessen den Titel bei einem oder mehreren benutzerdefinierten Feldern anzugeben.",
    "are-you-sure-question": "Bist du dir sicher?",
<<<<<<< HEAD
    "no-value": "Kein Wert hinterlegt",
    "displaying-entries": "{{count}} Angezeigte Einträge",
    "quit-unsave-entry": ""
=======
    "displaying-entries": "Anzeigen von {{count}} Einträgen",
    "no-value": "Kein Wert",
    "quit-unsave-entry": "Du wirst deine Änderungen verlieren, bist du sicher?"
>>>>>>> 7563ff98
  },
  "entry-menu": {
    "copy-to-clipboard": "In die Zwischenablage kopieren",
    "username": "Benutzername",
    "password": "Passwort",
    "open-url-in-browser": "URL im Browser öffnen",
    "move-to-group": "In Gruppe verschieben",
    "move-to-trash": "In den Papierkorb verschieben",
    "delete-permanently": "Permanent löschen"
  },
  "error": {
    "archive-not-found": "Archiv wurde nicht gefunden",
    "authentication-failed": "Authentifizierung fehlgeschlagen.",
    "unknown": "Ein unbekannter Fehler ist aufgetreten",
    "passwords-dont-match": "Die Passwörter stimmen nicht überein.",
    "group-not-found": "Gruppe wurde nicht gefunden.",
    "sort-definition-not-found": "Sortieroption nicht gefunden",
    "insufficient-data-provided": "Nicht genügend Daten zum Sortieren",
    "check-for-update": "Fehler beim Überprüfen von Updates",
    "invalid-import-type-requested": "Ungültiger Importtyp angefordert",
    "open-file-for-importing": "Die Importfunktion sollte nicht ausgeführt werden, wenn das Hauptfesnter nicht geöffnet ist.",
    "entry-not-found": "Der Eintrag wurde nicht gefunden",
    "dropbox-connection-failed-info": "Die Verbindung zu Dropbox ist fehlgeschlagen. Bitte versuche es später erneut.",
    "webdav-connection-failed-info": "Verbindung zu {{endpoint}} fehlgeschlagen. Bitte prüfe deine Zugangsdaten un versuche es erneut."
  },
  "group": {
    "new-group": "Neue Gruppe",
    "untitled": "Ohne Titel"
  },
  "group-menu": {
    "new-group": "Neue Gruppe",
    "add-group": "Gruppe hinzufügen",
    "move-to-root": "Ins Hauptverzeichnis verschieben",
    "move-to-group": "In Gruppe verschieben",
    "rename": "Umbenennen",
    "delete": "Löschen",
    "move-to-group-custom": "Nach {{title}} verschieben",
    "empty-trash": "Papierkorb leeren",
    "empty-trash-question": "Willst du den Papierkorb wirklich leeren?",
    "title-asc": "Titel: Aufsteigend",
    "title-desc": "Titel: Absteigend"
  },
  "intro": {
    "welcome-title": "Willkommen bei Buttercup.",
    "welcome-back-title": "Willkommen zurück bei Buttercup.",
    "welcome-caption": "Du hast noch keine Archiv hinzugefügt. Möchtest das jetzt tun?",
    "unlock-archive": "Entsperre ein Archiv um zu starten ({{os}})."
  },
  "intro-menu": {
    "open-archive-file": "Archiv öffnen",
    "new-archive-file": "Archiv erstellen",
    "connect-cloud-sources": "Clouds verbinden"
  },
  "password-dialog": {
    "master-password": "Master Passwort",
    "password": "Passwort",
    "confirm-password": "Passwort bestätigen",
    "confirm": "Bestätigen",
    "nevermind": "Abbrechen",
    "new-password": "Neues Passwort"
  },
  "password-generator": {
    "password-generator": "Generiere Passwort"
  },
  "search": {
    "search": "Suche"
  },
  "sort": {
    "title-asc": "Titel: Aufsteigend",
    "title-desc": "Titel: Absteigend",
    "time-asc": "Zeit: Aufsteigend",
    "time-desc": "Zeit: Absteigend"
  },
  "update": {
    "installing": "Installiere",
    "update-available-message": "Buttercup {{version}} ist verfügbar. Klicke hier zum Installieren.",
    "new-version-available": "Eine neue Version von Buttercup ist verfügbar!",
    "not-now": "Nicht jetzt",
    "download": "Herunterladen und installieren",
    "download-manual": "Update manuell herunterladen",
    "release-notes": "Versionshinweise:"
  },
  "preferences": {
    "preferences": "Einstellungen",
    "general": "Allgemein",
    "appearance": "Erscheinungsbild",
    "font-size": "Schriftgröße",
    "reset": "Zurücksetzen",
    "seconds-until-clear-clipboard": "Zwischenablagenleerung (Sekunden, 0 = keine Aktion)",
    "seconds-until-archive-should-close": "Archiv automatisch sperren nach x Sekunden (0 = aus)",
    "lock-archive-on-minimize": "Archiv sperren beim Minimieren",
    "lock-archive-onfocusout": "Nur sperren, wenn das Fenster nicht mehr im Fokus ist",
    "shortcuts": "Kurzbefehle",
    "minimize-and-maximize": "Mini- und maximieren von Buttercup",
    "shortcut-already-taken": "Diese Tastenkombination ist leider schon belegt",
    "shortcuts-others": "Andere Kurzbefehle",
    "shortcuts-menu": "Menü Kurzbefehle",
    "shortcuts-global": "Globale Kurzbefehle",
    "disable-update-on-start": "Updateanfrage beim Starten deaktivieren"
  },
  "info": {
    "update-not-available": "Es sind momentan keine weiteren Updates verfügbar"
  },
  "common": {
    "trash": "Papierkorb"
  }
}<|MERGE_RESOLUTION|>--- conflicted
+++ resolved
@@ -157,15 +157,9 @@
     "entry-title-empty-info": "Bitte gib einen Titel ein.",
     "custom-fields-label-empty-info": "Du hast vergessen den Titel bei einem oder mehreren benutzerdefinierten Feldern anzugeben.",
     "are-you-sure-question": "Bist du dir sicher?",
-<<<<<<< HEAD
-    "no-value": "Kein Wert hinterlegt",
-    "displaying-entries": "{{count}} Angezeigte Einträge",
-    "quit-unsave-entry": ""
-=======
     "displaying-entries": "Anzeigen von {{count}} Einträgen",
     "no-value": "Kein Wert",
     "quit-unsave-entry": "Du wirst deine Änderungen verlieren, bist du sicher?"
->>>>>>> 7563ff98
   },
   "entry-menu": {
     "copy-to-clipboard": "In die Zwischenablage kopieren",
