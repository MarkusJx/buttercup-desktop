{
  "name": "buttercup-desktop",
  "productName": "Buttercup",
  "version": "0.26.0",
  "description": "Free and Open Source password vault",
  "main": "app/dist/app.js",
  "scripts": {
    "clean": "rimraf ./app/node_modules",
    "format": "prettier --write '{src,config,test,locales}/**/*.{js,json}'",
    "precommit": "lint-staged",
    "test": "npm run test:unit && npm run test:gui && npm run lint",
    "test:gui": "npm run build && cross-env NODE_ENV=test ava test/gui/**",
    "test:unit": "cross-env NODE_ENV=test ava test/unit/**",
    "lint": "eslint ./src ./config",
    "build:main":
      "cross-env NODE_ENV=production webpack --config ./config/webpack.config.electron --progress --colors",
    "build:renderer":
      "cross-env NODE_ENV=production webpack --config ./config/webpack.config.production --progress --colors",
    "build": "npm run build:main && npm run build:renderer",
    "prestart": "npm run clean",
    "start":
      "concurrently --kill-others \"npm run start:renderer\" \"npm run start:main\"",
    "prestart:renderer": "npm run clean",
    "start:renderer":
      "webpack-dev-server --config ./config/webpack.config.development --progress",
    "prestart:main": "npm run clean",
    "start:main":
      "cross-env HOT=1 BABEL_ENV=node NODE_ENV=development electron -r babel-register ./src/main/app",
    "prerelease": "npm run clean",
    "release": "npm run build && npm run package && npm run package:win",
    "package:linux": "build --linux --x64",
    "package:mac": "build --mac",
    "package:win": "build --win --x64 --ia32 -p always",
    "package": "build --mac --linux --x64 -p always",
    "package:current": "build",
    "postinstall": "opencollective postinstall",
    "i18next-parse-lang":
      "i18next-scanner --config ./config/i18next-scanner.config.js 'src/**/*.{js,jsx}'"
  },
  "lint-staged": {
    "{src,config,test,locales}/**/*.{js,json}": ["prettier --write", "git add"]
  },
  "build": {
    "appId": "pw.buttercup.desktop",
    "copyright": "Copyright © 2015-2018 Buttercup and Contributors",
    "mac": {
      "category": "public.app-category.productivity"
    },
    "dmg": {
      "background": "./build/background@2x.png",
      "contents": [
        {
          "x": 396,
          "y": 345,
          "type": "link",
          "path": "/Applications"
        },
        {
          "x": 396,
          "y": 110,
          "type": "file"
        }
      ],
      "window": {
        "width": 660,
        "height": 480
      }
    },
    "nsis": {
      "perMachine": true
    },
    "linux": {
      "target": ["snap", "rpm", "AppImage", "deb"],
      "category": "Utility",
      "synopsis": "Free and Open Source Password Vault"
    },
    "fileAssociations": {
      "ext": "bcup",
      "name": "Buttercup Archive",
      "icon": "./build/icon.icns"
    },
    "directories": {
      "output": "release"
    }
  },
  "repository": {
    "type": "git",
    "url": "git+https://github.com/buttercup/buttercup-desktop.git"
  },
  "keywords": ["password", "vault", "manager", "credentials"],
  "ava": {
    "files": ["test/**/*.js"],
    "source": ["src/**/*.{js,jsx}"],
    "modules": false,
    "concurrency": 5,
    "failFast": true,
    "powerAssert": true,
<<<<<<< HEAD
    "require": [
      "babel-register"
    ]
=======
    "require": ["babel-register"],
    "babel": {
      "babelrc": true,
      "plugins": ["transform-es2015-modules-commonjs"]
    }
>>>>>>> daf00a4a
  },
  "author": "Buttercup <info@buttercup.pw>",
  "contributors": [
    {
      "name": "Perry Mitchell",
      "email": "perry@perrymitchell.net"
    },
    {
      "name": "Sallar Kaboli",
      "email": "sallar.kaboli@gmail.com"
    }
  ],
  "license": "GPL-3.0",
  "bugs": {
    "url": "https://github.com/buttercup/buttercup-desktop/issues"
  },
  "homepage": "https://buttercup.pw",
  "dependencies": {
    "opencollective": "^1.0.3"
  },
  "devDependencies": {
    "@buttercup/channel-queue": "~0.2.1",
    "@buttercup/iconographer": "~0.3.0",
    "@buttercup/ui": "^0.6.2",
    "@types/node": "^6.0.45",
    "@types/react": "^0.14.41",
    "@types/redux": "^3.6.31",
    "any-fs": "^0.4.0",
    "ava": "^0.24.0",
    "babel-core": "^6.22.1",
    "babel-eslint": "^7.1.0",
    "babel-loader": "^6.2.10",
    "babel-plugin-add-module-exports": "^0.2.1",
    "babel-plugin-dev-expression": "^0.2.1",
    "babel-plugin-lodash": "^3.2.11",
    "babel-plugin-polished": "^1.0.3",
    "babel-plugin-transform-class-properties": "^6.22.0",
    "babel-plugin-transform-es2015-modules-commonjs": "^6.22.0",
    "babel-plugin-transform-object-rest-spread": "^6.22.0",
    "babel-plugin-transform-remove-console": "^6.8.0",
    "babel-plugin-transform-remove-debugger": "^6.8.0",
    "babel-plugin-transform-runtime": "^6.23.0",
    "babel-plugin-transform-strict-mode": "^6.22.0",
    "babel-plugin-webpack-alias": "^2.1.2",
    "babel-plugin-webpack-loaders": "^0.8.0",
    "babel-preset-env": "^1.5.2",
    "babel-preset-react": "^6.16.0",
    "babel-preset-react-optimize": "^1.0.1",
    "babel-register": "^6.18.0",
    "buttercup": "~1.4.0",
    "buttercup-importer": "~0.9.2",
    "classnames": "^2.2.5",
    "concurrently": "^3.5.1",
    "cross-env": "^5.1.1",
    "css-loader": "^0.25.0",
    "deep-assign": "^2.0.0",
    "del": "^2.2.1",
    "devtron": "^1.4.0",
    "dropbox-fs": "^0.0.5",
    "electron": "^1.7.9",
<<<<<<< HEAD
    "electron-builder": "^19.45.5",
    "electron-context-menu": "^0.9.1",
=======
    "electron-builder": "^19.56.2",
>>>>>>> daf00a4a
    "electron-debug": "^1.1.0",
    "electron-devtools-installer": "^2.2.0",
    "electron-installer-dmg": "^0.1.2",
    "electron-json-storage": "^3.2.0",
    "electron-log": "^2.2.6",
    "electron-rpc": "^2.0.1",
    "electron-store": "^1.2.0",
    "electron-unhandled": "^0.2.0",
    "electron-updater": "^2.16.1",
    "eslint": "^3.19.0",
    "eslint-config-prettier": "^2.6.0",
    "eslint-config-standard": "^10.2.1",
    "eslint-config-standard-react": "^4.3.0",
    "eslint-import-resolver-webpack": "^0.8.1",
    "eslint-plugin-import": "^2.2.0",
    "eslint-plugin-jsx-control-statements": "^2.2.0",
    "eslint-plugin-node": "^4.2.2",
    "eslint-plugin-promise": "^3.5.0",
    "eslint-plugin-react": "^6.10.3",
    "eslint-plugin-standard": "^3.0.1",
    "extract-text-webpack-plugin": "^3.0.2",
    "file-loader": "^0.10.1",
    "fixed-data-table-2": "^0.7.12",
    "fs-extra": "^0.30.0",
    "fuse.js": "^2.5.0",
    "grunt": "^0.4.5",
    "grunt-bump": "^0.7.0",
    "grunt-contrib-clean": "^0.6.0",
    "grunt-contrib-jade": "^0.15.0",
    "grunt-contrib-nodeunit": "^0.4.1",
    "grunt-contrib-watch": "^0.6.1",
    "humanize": "^0.0.9",
    "husky": "^0.14.3",
    "i18next": "^10.0.7",
    "i18next-scanner": "^2.1.2",
    "is-error": "^2.2.1",
    "jsdom": "^9.8.3",
    "json-loader": "^0.5.4",
    "jsx-control-statements": "^3.2.5",
    "lint-staged": "^4.2.3",
    "load-grunt-tasks": "^3.3.0",
    "lodash": "^4.16.6",
    "makedeb": "0.0.4",
    "minimist": "^1.2.0",
    "mkdirp": "^0.5.1",
    "mousetrap": "^1.6.1",
    "ms": "^0.7.2",
    "node-noop": "^1.0.0",
    "node-sass": "^4.5.3",
    "normalizr": "^3.2.3",
    "pify": "^2.3.0",
    "prettier": "1.7.4",
    "prop-types": "^15.5.10",
    "raw-loader": "^0.5.1",
    "rc-tree": "^1.3.9",
    "react": "^15.5.4",
    "react-addons-test-utils": "^15.4.0",
    "react-color": "^2.13.0",
    "react-custom-scrollbars": "^4.1.1",
    "react-dimensions": "^1.3.0",
    "react-dom": "^15.5.4",
    "react-hot-loader": "3.0.0-beta.6",
    "react-i18next": "^6.2.0",
    "react-icons": "^2.2.5",
    "react-portal": "^3.1.0",
    "react-redux": "^5.0.5",
    "react-router-dom": "^4.0.0",
    "react-split-pane": "^0.1.63",
    "redux": "^3.5.2",
    "redux-actions": "^2.0.1",
    "redux-electron-store": "^0.4.1",
    "redux-form": "^6.4.3",
    "redux-logger": "^3.0.0",
    "redux-persist": "^3.1.1",
    "redux-thunk": "^2.1.0",
    "reselect": "^2.5.4",
    "rimraf": "^2.5.3",
    "sanitize-filename": "^1.6.1",
    "sass-loader": "^6.0.6",
    "spectron": "^3.7.2",
    "style-loader": "^0.13.1",
    "styled-components": "^2.3.0",
    "styled-flexbox": "^0.2.0",
    "sweetalert2": "^6.6.0",
    "tmp": "0.0.33",
    "uglifyjs-webpack-plugin": "^1.0.1",
    "url-loader": "^0.5.7",
    "uuid": "^2.0.3",
    "webdav-fs": "^1.3.0",
    "webpack": "^3.8.1",
    "webpack-dev-server": "^2.9.4",
    "webpack-merge": "^4.1.1"
  },
  "collective": {
    "type": "opencollective",
    "url": "https://opencollective.com/buttercup",
    "logo": "https://opencollective.com/opencollective/logo.txt"
  }
}<|MERGE_RESOLUTION|>--- conflicted
+++ resolved
@@ -95,17 +95,11 @@
     "concurrency": 5,
     "failFast": true,
     "powerAssert": true,
-<<<<<<< HEAD
-    "require": [
-      "babel-register"
-    ]
-=======
     "require": ["babel-register"],
     "babel": {
       "babelrc": true,
       "plugins": ["transform-es2015-modules-commonjs"]
     }
->>>>>>> daf00a4a
   },
   "author": "Buttercup <info@buttercup.pw>",
   "contributors": [
@@ -166,12 +160,8 @@
     "devtron": "^1.4.0",
     "dropbox-fs": "^0.0.5",
     "electron": "^1.7.9",
-<<<<<<< HEAD
-    "electron-builder": "^19.45.5",
+    "electron-builder": "^19.56.2",
     "electron-context-menu": "^0.9.1",
-=======
-    "electron-builder": "^19.56.2",
->>>>>>> daf00a4a
     "electron-debug": "^1.1.0",
     "electron-devtools-installer": "^2.2.0",
     "electron-installer-dmg": "^0.1.2",
