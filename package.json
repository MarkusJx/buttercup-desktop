--- conflicted
+++ resolved
@@ -1,11 +1,6 @@
 {
-<<<<<<< HEAD
-  "name": "buttercup-client",
-  "version": "0.0.1-alpha",
-=======
   "name": "buttercup-app",
   "version": "0.0.5",
->>>>>>> df09c6c3
   "description": "Buttercup password manager.",
   "main": "source/app/app.js",
   "scripts": {
