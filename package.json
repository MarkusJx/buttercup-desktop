--- conflicted
+++ resolved
@@ -121,14 +121,8 @@
     "babel-preset-react-optimize": "^1.0.1",
     "babel-register": "^6.18.0",
     "babili-webpack-plugin": "^0.0.8",
-<<<<<<< HEAD
-    "buttercup-importer": "^0.8.0",
-    "buttercup-ui": "^0.5.1",
-    "buttercup-web": "^0.26.0",
-=======
     "buttercup-importer": "~0.9.1",
-    "buttercup-web": "~0.25.2",
->>>>>>> af1a3347
+    "buttercup-web": "~0.29.0",
     "classnames": "^2.2.5",
     "concurrently": "^2.1.0",
     "cross-env": "^1.0.8",
