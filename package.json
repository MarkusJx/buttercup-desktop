--- conflicted
+++ resolved
@@ -184,13 +184,9 @@
     "sass-loader": "^4.0.2",
     "spectron": "^3.5.0",
     "style-loader": "^0.13.1",
-<<<<<<< HEAD
     "styled-components": "^1.4.4",
     "styled-flexbox": "^0.1.2",
-    "sweetalert2": "^5.3.8",
-=======
     "sweetalert2": "^6.6.0",
->>>>>>> 9b2ce152
     "url-loader": "^0.5.7",
     "uuid": "^2.0.3",
     "webdav-fs": "^1.0.0-rc7",
