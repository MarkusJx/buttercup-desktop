--- conflicted
+++ resolved
@@ -142,14 +142,9 @@
     "@babel/runtime": "^7.5.4",
     "@buttercup/channel-queue": "^0.3.0",
     "@buttercup/exporter": "^0.1.0",
-<<<<<<< HEAD
     "@buttercup/googledrive-client": "^0.2.1",
-    "@buttercup/iconographer": "^1.1.1",
-    "@buttercup/importer": "^0.14.1",
-=======
     "@buttercup/iconographer": "^1.2.0",
     "@buttercup/importer": "^0.15.0",
->>>>>>> 6d40c60a
     "@buttercup/secure-file-host": "^0.2.1",
     "@buttercup/ui": "^1.4.2",
     "@types/node": "^6.14.6",
@@ -235,19 +230,11 @@
     "react-dom": "^16.8.6",
     "react-hot-loader": "^4.12.6",
     "react-i18next": "^6.2.0",
-<<<<<<< HEAD
     "react-icons": "^3.5.0",
-    "react-modal": "^3.8.1",
-    "react-portal": "^4.1.2",
-    "react-redux": "^5.0.6",
-    "react-router-dom": "^4.2.2",
-=======
-    "react-icons": "^2.2.7",
     "react-modal": "^3.8.2",
     "react-portal": "^4.2.0",
     "react-redux": "^5.1.1",
     "react-router-dom": "^4.3.1",
->>>>>>> 6d40c60a
     "react-sortable-hoc": "^0.6.8",
     "react-split-pane": "^0.1.87",
     "redux": "^3.7.2",
