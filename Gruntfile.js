--- conflicted
+++ resolved
@@ -6,22 +6,6 @@
     require("load-grunt-tasks")(grunt);
     require("time-grunt")(grunt);
 
-<<<<<<< HEAD
-    var pkg = grunt.file.readJSON('package.json'),
-        globalConfig = {
-            dist: {
-                electron_pkgr: "./node_modules/electron-packager/cli.js",
-                electron_ver: "0.36.1",
-                ignoreRexp: "(node_modules/(grunt|jspm|foundation|electron|load)|" +
-                "source/resources|jspm_packages|dist/Buttercup)",
-                name: "Buttercup"
-            },
-            package: false
-        };
-
-    grunt.initConfig({
-        pkg: pkg,
-=======
     var makedeb = require("makedeb"),
         path = require("path"),
         fs = require("fs");
@@ -104,7 +88,6 @@
             }
         },
 
->>>>>>> df09c6c3
         clean: {
             dist: [
                 "dist/**/*",
@@ -187,12 +170,8 @@
                 },
                 options: {
                     data: {
-<<<<<<< HEAD
-                        package: '<%= globalConfig.package %>',
+                        package: '<%= globalConfig.isPackage %>',
                         version: '<%= pkg.version %>'
-=======
-                        package: '<%= globalConfig.isPackage %>'
->>>>>>> df09c6c3
                     },
                     debug: false
                 }
