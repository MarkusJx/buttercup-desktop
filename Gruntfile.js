/* global module, require */

module.exports = function(grunt) {
    "use strict";

<<<<<<< HEAD
    require('load-grunt-tasks')(grunt);
=======
    require("load-grunt-tasks")(grunt);
    require("time-grunt")(grunt);

    var globalConfig = {
        dist: {
            electron_pkgr: "./node_modules/electron-packager/cli.js",
            electron_ver: "0.36.1",
            ignoreRexp: "(node_modules/(grunt|jspm|foundation|electron|load)|" +
                "source/resources|jspm_packages|dist/Buttercup)",
            name: "Buttercup"
        },
        package: false
    };
>>>>>>> c358c405

    grunt.initConfig({
        clean: {
            publicDir: [
                "source/public/js/**/*",
                "source/public/index.html",
                "source/public/css/**/*",
                "source/public/img/**/*",
                "source/public/fonts/**/*"
            ]
        },

        deb_package: {
            options: {
                maintainer: "Perry Mitchell <perry@perrymitchell.net>",
                version: "0.1.1",
                name: "buttercup",
                short_description: "Buttercup credentials manager.",
                long_description: "Buttercup passwords and credentials manager.",
                target_architecture: "all",
                category: "devel",
                build_number: "1",
                dependencies: [],           // List of the package dependencies
                tmp_dir: '.tmp',            // The task working dir
                output: './dist/'         // Where your .deb should be created
            },
            linux32: {
                // Here you define what you want in your package
                files: [{
                    cwd: './dist/Buttercup-linux-ia32',
                    src: '**/*',
                    dest: '/opt/buttercup'
                }],
                // The task will create the links as src: dest
                links: {
                    '/usr/bin/buttercup': '/opt/buttercup/bin/buttercup'
                },
                // You can provide preinst, postinst, prerm and postrm script either by giving a file or what to put in it
                scripts: {
                    preinst: {
                        //src: './test_files/preinst.sh'
                    },
                    postinst: {
                        //content: 'echo "postinst test"'
                    }
                }
            },
            linux64: {
                // Here you define what you want in your package
                files: [{
                    cwd: './dist/Buttercup-linux-x64',
                    src: '**/*',
                    dest: '/opt/buttercup'
                }],
                // The task will create the links as src: dest
                links: {
                    '/usr/bin/buttercup': '/opt/buttercup/bin/buttercup'
                },
                // You can provide preinst, postinst, prerm and postrm script either by giving a file or what to put in it
                scripts: {
                    preinst: {
                        //src: './test_files/preinst.sh'
                    },
                    postinst: {
                        //content: 'echo "postinst test"'
                    }
                }
            }
        },

        exec: {
<<<<<<< HEAD
=======
            clean_dist: {
                command: 'grunt clean:dist --force',
                stdout: false,
                stderr: false
            },
            create_dmg: {
                command: './node_modules/electron-builder/cli.js dist/Buttercup-darwin-x64/Buttercup.app --platform=osx --out=dist/ --config=installers.config.json',
                stdout: true,
                stderr: true
            },
            create_installer_win32: {
                command: './node_modules/electron-builder/cli.js dist/Buttercup-win32-ia32 --platform=win --out=dist/ButtercupInstaller32/ --config=installers.config.json',
                stdout: true,
                stderr: true
            },
            create_installer_win64: {
                command: './node_modules/electron-builder/cli.js dist/Buttercup-win32-x64 --platform=win --out=dist/ButtercupInstaller64/ --config=installers.config.json',
                stdout: true,
                stderr: true
            },
            dist_linux: {
                command: '<%= globalConfig.dist.electron_pkgr %> . "<%= globalConfig.dist.name %>" --platform=linux --arch=all --version=<%= globalConfig.dist.electron_ver %> --out=dist/ --ignore="<%= globalConfig.dist.ignoreRexp %>"',
                stdout: true,
                stderr: true
            },
            dist_mac: {
                command: '<%= globalConfig.dist.electron_pkgr %> . "<%= globalConfig.dist.name %>" --platform=darwin --arch=all --version=<%= globalConfig.dist.electron_ver %> --out=dist/ --ignore="<%= globalConfig.dist.ignoreRexp %>" --icon=source/resources/img/icon.icns',
                stdout: true,
                stderr: true
            },
            dist_win: {
                command: '<%= globalConfig.dist.electron_pkgr %> . "<%= globalConfig.dist.name %>" --platform=win32 --arch=all --version=<%= globalConfig.dist.electron_ver %> --out=dist/ --ignore="<%= globalConfig.dist.ignoreRexp %>" --icon=source/resources/img/icon.ico',
                stdout: true,
                stderr: true
            },
            rename_deb32: {
                command: 'cd dist && mv buttercup_*.deb buttercup-linux32.deb',
                stderr: true,
                stdout: true
            },
            rename_deb64: {
                command: 'cd dist && mv buttercup_*.deb buttercup-linux64.deb',
                stderr: true,
                stdout: true
            },
>>>>>>> c358c405
            start: {
                command: 'electron ' + __dirname,
                stdout: false,
                stderr: false
            },
            jspm: {
                command: 'jspm install',
                stdout: true,
                stderr: true
            }
        },

        jade: {
            app: {
                files: {
                    'source/public/index.html': ['source/resources/jade/index.jade'],
                    'source/public/intro.html': ['source/resources/jade/intro.jade']
                },
                options: {
                    debug: false
                }
            }
        },

        sass: {
            options: {
                sourceMap: false
            },
            app: {
                files: {
                    'source/public/css/style.css': 'source/resources/css/style.scss'
                }
            }
        },

        mkdir: {
            publicDir: {
                options: {
                    mode: '0755',
                    create: [
                        'source/public/css',
                        'source/public/js'
                    ]
                }
            }
        },

        sync: {
            assets: {
                files: [
                    {
                        cwd: 'source/resources/js',
                        src: ['**'],
                        dest: 'source/public/js'
                    },
                    {
                        cwd: 'source/resources/img',
                        src: ['**', '!icons/*'],
                        dest: 'source/public/img'
                    },
                    {
                        cwd: 'source/resources/fonts',
                        src: ['**'],
                        dest: 'source/public/fonts'
                    }
                ],
                verbose: true
            }
        },

        watch: {
            options: {
                spawn: false
            },
            assets: {
                files: ['source/resources/js/**/*.*', 'source/resources/img/**/*.*'],
                tasks: ['sync']
            },
            styles: {
                files: ['source/resources/css/**/*.scss'],
                tasks: ['sass:app']
            },
            jade: {
                files: ['source/resources/jade/**/*.jade'],
                tasks: ['jade:app']
            }
        },

        svg_sprite: {
            complex: {
                // Target basics
                expand: true,
                src: ['source/resources/img/icons/*.svg'],
                dest: 'source/public/img/icons',

                // Target options
                options: {
                    shape: {
                        id: {
                            generator: function(file) {
                                return file.replace(/^.*[\\\/]/, '').replace('.svg', '');
                            }
                        }
                    },
                    mode: {
                        symbol: {
                            dest: './'
                        }
                    }
                }
            }
        },
        systemjs: {
            options: {
                sfx: true,
                baseURL: "./source/public/js",
                configFile: "./source/public/js/config.js",
                minify: true,
                build: {
                    mangle: false
                }
            },
            dist: {
                files: [{
                    "src":  "./source/public/js/main.js",
                    "dest": "./source/public/js/dist/all.js"
                }]
            }
        }
    });

    grunt.registerTask("default", ["build", "watch"]);

    grunt.registerTask("build", [
        "clean:publicDir",
        "jade:app",
        "sass:app",
        "sync",
        "svg_sprite"
    ]);

<<<<<<< HEAD
    grunt.registerTask("setup", [
        "build",
        "exec:jspm",
        "start"
    ]);

    grunt.registerTask("start", [
        "exec:start"
    ]);
=======
    grunt.registerTask("dist", [
        "make-applications",
        "make-installers"
    ]);

    grunt.registerTask("make-applications", [
        "exec:clean_dist",
        "package",
        "exec:dist_mac",
        "exec:dist_win",
        "exec:dist_linux"
    ]);

    grunt.registerTask("make-installers", [
        "exec:create_dmg",
        "exec:create_installer_win32",
        "exec:create_installer_win64",
        "deb_package:linux32",
        "exec:rename_deb32",
        "deb_package:linux64",
        "exec:rename_deb64"
    ]);

    grunt.registerTask("package", function() {
        globalConfig.package = true;
        grunt.task.run([
            "build",
            "systemjs"
        ]);
    });

    // grunt.registerTask("setup", [
    //     "build",
    //     "exec:jspm",
    //     "start"
    // ]);
    //
    // grunt.registerTask("start", [
    //     "exec:start"
    // ]);
>>>>>>> c358c405

    //grunt.registerTask("test", ["jshint", "build", "jasmine:main"]);

};<|MERGE_RESOLUTION|>--- conflicted
+++ resolved
@@ -3,9 +3,6 @@
 module.exports = function(grunt) {
     "use strict";
 
-<<<<<<< HEAD
-    require('load-grunt-tasks')(grunt);
-=======
     require("load-grunt-tasks")(grunt);
     require("time-grunt")(grunt);
 
@@ -14,15 +11,18 @@
             electron_pkgr: "./node_modules/electron-packager/cli.js",
             electron_ver: "0.36.1",
             ignoreRexp: "(node_modules/(grunt|jspm|foundation|electron|load)|" +
-                "source/resources|jspm_packages|dist/Buttercup)",
+            "source/resources|jspm_packages|dist/Buttercup)",
             name: "Buttercup"
         },
         package: false
     };
->>>>>>> c358c405
 
     grunt.initConfig({
         clean: {
+            dist: [
+                "dist/**/*",
+                "!dist/.gitignore"
+            ],
             publicDir: [
                 "source/public/js/**/*",
                 "source/public/index.html",
@@ -91,8 +91,6 @@
         },
 
         exec: {
-<<<<<<< HEAD
-=======
             clean_dist: {
                 command: 'grunt clean:dist --force',
                 stdout: false,
@@ -138,7 +136,6 @@
                 stderr: true,
                 stdout: true
             },
->>>>>>> c358c405
             start: {
                 command: 'electron ' + __dirname,
                 stdout: false,
@@ -150,6 +147,8 @@
                 stderr: true
             }
         },
+
+        globalConfig: globalConfig,
 
         jade: {
             app: {
@@ -158,18 +157,10 @@
                     'source/public/intro.html': ['source/resources/jade/intro.jade']
                 },
                 options: {
+                    data: {
+                        package: '<%= globalConfig.package %>'
+                    },
                     debug: false
-                }
-            }
-        },
-
-        sass: {
-            options: {
-                sourceMap: false
-            },
-            app: {
-                files: {
-                    'source/public/css/style.css': 'source/resources/css/style.scss'
                 }
             }
         },
@@ -186,44 +177,14 @@
             }
         },
 
-        sync: {
-            assets: {
-                files: [
-                    {
-                        cwd: 'source/resources/js',
-                        src: ['**'],
-                        dest: 'source/public/js'
-                    },
-                    {
-                        cwd: 'source/resources/img',
-                        src: ['**', '!icons/*'],
-                        dest: 'source/public/img'
-                    },
-                    {
-                        cwd: 'source/resources/fonts',
-                        src: ['**'],
-                        dest: 'source/public/fonts'
-                    }
-                ],
-                verbose: true
-            }
-        },
-
-        watch: {
+        sass: {
             options: {
-                spawn: false
-            },
-            assets: {
-                files: ['source/resources/js/**/*.*', 'source/resources/img/**/*.*'],
-                tasks: ['sync']
-            },
-            styles: {
-                files: ['source/resources/css/**/*.scss'],
-                tasks: ['sass:app']
-            },
-            jade: {
-                files: ['source/resources/jade/**/*.jade'],
-                tasks: ['jade:app']
+                sourceMap: false
+            },
+            app: {
+                files: {
+                    'source/public/css/style.css': 'source/resources/css/style.scss'
+                }
             }
         },
 
@@ -251,6 +212,30 @@
                 }
             }
         },
+
+        sync: {
+            assets: {
+                files: [
+                    {
+                        cwd: 'source/resources/js',
+                        src: ['**'],
+                        dest: 'source/public/js'
+                    },
+                    {
+                        cwd: 'source/resources/img',
+                        src: ['**', '!icons/*'],
+                        dest: 'source/public/img'
+                    },
+                    {
+                        cwd: 'source/resources/fonts',
+                        src: ['**'],
+                        dest: 'source/public/fonts'
+                    }
+                ],
+                verbose: true
+            }
+        },
+
         systemjs: {
             options: {
                 sfx: true,
@@ -267,7 +252,26 @@
                     "dest": "./source/public/js/dist/all.js"
                 }]
             }
+        },
+
+        watch: {
+            options: {
+                spawn: false
+            },
+            assets: {
+                files: ['source/resources/js/**/*.*', 'source/resources/img/**/*.*'],
+                tasks: ['sync']
+            },
+            styles: {
+                files: ['source/resources/css/**/*.scss'],
+                tasks: ['sass:app']
+            },
+            jade: {
+                files: ['source/resources/jade/**/*.jade'],
+                tasks: ['jade:app']
+            }
         }
+
     });
 
     grunt.registerTask("default", ["build", "watch"]);
@@ -280,17 +284,6 @@
         "svg_sprite"
     ]);
 
-<<<<<<< HEAD
-    grunt.registerTask("setup", [
-        "build",
-        "exec:jspm",
-        "start"
-    ]);
-
-    grunt.registerTask("start", [
-        "exec:start"
-    ]);
-=======
     grunt.registerTask("dist", [
         "make-applications",
         "make-installers"
@@ -331,7 +324,6 @@
     // grunt.registerTask("start", [
     //     "exec:start"
     // ]);
->>>>>>> c358c405
 
     //grunt.registerTask("test", ["jshint", "build", "jasmine:main"]);
 
