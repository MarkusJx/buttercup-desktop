import { createAction } from 'redux-actions';
import * as entryTools from '../buttercup/entries';
import { showDialog, showConfirmDialog } from '../../renderer/system/dialog';
import { getQueue } from '../../renderer/system/queue';
import {
  getCurrentGroupId,
  getCurrentArchiveId,
<<<<<<< HEAD
  getExpandedKeys,
  getSetting
=======
  getCurrentEntry,
  getCurrentEntryMode,
  getExpandedKeys
>>>>>>> 9d0d01cc
} from '../selectors';
import i18n from '../i18n';
import { EntryFinder } from 'buttercup/dist/buttercup-web.min';
import { getSharedArchiveManager } from '../buttercup/archive';
import {
  ENTRIES_LOADED,
  ENTRIES_SELECTED,
  ENTRIES_UPDATE,
  ENTRIES_CREATE,
  ENTRIES_DELETE,
  ENTRIES_MOVE,
  ENTRIES_CHANGE_MODE,
  ENTRIES_SET_SORT
} from './types';
import { setExpandedKeys } from '../../shared/actions/ui';
import { loadOrUnlockArchive } from '../../shared/actions/archives';
import { loadGroup } from '../../shared/actions/groups';

export const selectEntry = (entryId, isSavingNewEntry = false) => async (
  dispatch,
  getState
) => {
  try {
    const currentEntry = getCurrentEntry(getState());
    const currentEntryMode = getCurrentEntryMode(getState());
    !currentEntry && currentEntryMode === 'new' && !isSavingNewEntry
      ? showConfirmDialog(
          i18n.t('entry.quit-unsave-entry'),
          choice =>
            choice === 0
              ? dispatch({ type: ENTRIES_SELECTED, payload: entryId })
              : null
        )
      : dispatch({ type: ENTRIES_SELECTED, payload: entryId });
  } catch (err) {
    console.error(err);
    showDialog(err);
  }
};

export const setSortMode = createAction(ENTRIES_SET_SORT);

export const changeMode = mode => () => ({
  type: ENTRIES_CHANGE_MODE,
  payload: mode
});

export const loadEntries = (archiveId, groupId) => async dispatch => {
  try {
    const entries = await entryTools.loadEntries(archiveId, groupId);
    dispatch({ type: ENTRIES_LOADED, payload: entries });

    const entriesWithoutIcon = entries.filter(entry => !entry.icon);
    dispatch(fetchEntryIconsAndUpdate(archiveId, entriesWithoutIcon));
  } catch (err) {
    console.error(err);
    showDialog(err);
  }
};

export const updateEntry = newValues => async (dispatch, getState) => {
  const archiveId = getCurrentArchiveId(getState());

  try {
    // First create the new entry with the data
    const entryObj = entryTools.updateEntry(archiveId, newValues);
    dispatch({
      type: ENTRIES_UPDATE,
      payload: entryObj
    });
    dispatch(changeMode('view')());

    // Then update the entry icon - might be slower, so we don't want the UI to wait for this
    dispatch(fetchEntryIconsAndUpdate(archiveId, [newValues]));
  } catch (err) {
    console.error(err);
    showDialog(err);
  }
};

export const newEntry = newValues => async (dispatch, getState) => {
  const state = getState();
  const currentGroupId = getCurrentGroupId(state);
  const archiveId = getCurrentArchiveId(state);

  if (!currentGroupId) {
    return null;
  }

  try {
    // First update the entry data
    const entryObj = entryTools.createEntry(
      archiveId,
      currentGroupId,
      newValues
    );
    dispatch({
      type: ENTRIES_CREATE,
      payload: entryObj
    });
    dispatch(selectEntry(entryObj.id, true));

    // Then update the entry icon - might be slower, so we don't want the UI to wait for this
    dispatch(fetchEntryIconsAndUpdate(archiveId, [entryObj]));
  } catch (err) {
    showDialog(err);
  }
};

export const moveEntry = (entryId, groupId) => (dispatch, getState) => {
  const archiveId = getCurrentArchiveId(getState());
  dispatch({
    type: ENTRIES_MOVE,
    payload: {
      entryId,
      groupId
    }
  });
  entryTools.moveEntry(archiveId, entryId, groupId);
};

export const deleteEntry = entryId => (dispatch, getState) => {
  const archiveId = getCurrentArchiveId(getState());
  showConfirmDialog(i18n.t('entry.are-you-sure-question'), resp => {
    if (resp === 0) {
      dispatch({
        type: ENTRIES_DELETE,
        payload: entryId
      });
      entryTools.deleteEntry(archiveId, entryId);
    }
  });
};

const fetchEntryIconsAndUpdate = (archiveId, entries) => (
  dispatch,
  getState
) => {
  const state = getState();

  if (!getSetting(state, 'isAutoloadingIconsDisabled')) {
    entries.forEach(entry => {
      getQueue()
        .channel('icons')
        .enqueue(() => {
          return entryTools.updateEntryIcon(archiveId, entry.id).then(entry => {
            if (entry.icon) {
              return dispatch({ type: ENTRIES_UPDATE, payload: entry });
            }
          });
        });
    });
  }
};

export async function getMatchingEntriesForSearchTerm(term) {
  const manager = getSharedArchiveManager();

  const unlockedSources = manager.unlockedSources;
  const lookup = unlockedSources.reduce(
    (current, next) => ({
      ...current,
      [next.workspace.archive.id]: next.id
    }),
    {}
  );
  const archives = unlockedSources.map(source => source.workspace.archive);
  const finder = new EntryFinder(archives);

  return Promise.all(
    finder.search(term).map(async result => {
      const archiveId = lookup[result.archive.id];

      return {
        sourceID: archiveId,
        groupID: result.entry.getGroup().id,
        icon: await entryTools.getIcon(result.entry),
        entry: result.entry
      };
    })
  );
}

export function getNameForSource(sourceID) {
  const manager = getSharedArchiveManager();
  const source = manager.getSourceForID(sourceID);

  if (!source) {
    throw new Error(
      `Unable to fetch source information: No source found for ID: ${sourceID}`
    );
  }
  return source.name;
}

export const selectArchiveGroupAndEntry = (archiveId, entry) => (
  dispatch,
  getState
) => {
  // get all parent groups
  const getParentGroups = currentGroup =>
    currentGroup
      ? [...getParentGroups(currentGroup.getGroup()), currentGroup]
      : [];

  // load archive
  dispatch(loadOrUnlockArchive(archiveId));

  // set expanded keys and remove duplicate keys
  dispatch(
    setExpandedKeys([
      ...new Set([
        ...getExpandedKeys(getState()),
        ...getParentGroups(entry.getGroup()).map(g => g.id)
      ])
    ])
  );

  // load group with entry
  dispatch(loadGroup(entry.getGroup().id));

  // select entry by id
  dispatch(selectEntry(entry.id));
};<|MERGE_RESOLUTION|>--- conflicted
+++ resolved
@@ -5,14 +5,10 @@
 import {
   getCurrentGroupId,
   getCurrentArchiveId,
-<<<<<<< HEAD
+  getCurrentEntry,
+  getCurrentEntryMode,
   getExpandedKeys,
   getSetting
-=======
-  getCurrentEntry,
-  getCurrentEntryMode,
-  getExpandedKeys
->>>>>>> 9d0d01cc
 } from '../selectors';
 import i18n from '../i18n';
 import { EntryFinder } from 'buttercup/dist/buttercup-web.min';
