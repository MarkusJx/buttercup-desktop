import { createAction } from 'redux-actions';
import * as entryTools from '../buttercup/entries';
import { showDialog, showConfirmDialog } from '../../renderer/system/dialog';
import { getQueue } from '../../renderer/system/queue';
import {
  getCurrentGroupId,
  getCurrentArchiveId,
<<<<<<< HEAD
  getCurrentEntry,
  getCurrentEntryMode,
  getEditFormElement
=======
  getExpandedKeys
>>>>>>> 18ef7597
} from '../selectors';
import i18n from '../i18n';
import { EntryFinder } from 'buttercup/dist/buttercup-web.min';
import { getSharedArchiveManager } from '../buttercup/archive';
import {
  ENTRIES_LOADED,
  ENTRIES_SELECTED,
  ENTRIES_UPDATE,
  ENTRIES_CREATE,
  ENTRIES_DELETE,
  ENTRIES_MOVE,
  ENTRIES_CHANGE_MODE,
  ENTRIES_SET_SORT
} from './types';
import { setExpandedKeys } from '../../shared/actions/ui';
import { loadOrUnlockArchive } from '../../shared/actions/archives';
import { loadGroup } from '../../shared/actions/groups';

export const selectEntry = (entryId, isSavingNewEntry = false) => async (
  dispatch,
  getState
) => {
  try {
    const currentEntry = getCurrentEntry(getState());
    const currentEntryMode = getCurrentEntryMode(getState());
    !currentEntry && currentEntryMode === 'new' && !isSavingNewEntry
      ? showConfirmDialog(
          i18n.t('entry.quit-unsave-entry'),
          choice =>
            choice === 0
              ? dispatch({ type: ENTRIES_SELECTED, payload: entryId })
              : null
        )
      : dispatch({ type: ENTRIES_SELECTED, payload: entryId });
  } catch (err) {
    console.error(err);
    showDialog(err);
  }
};

export const setSortMode = createAction(ENTRIES_SET_SORT);

export const changeMode = mode => () => ({
  type: ENTRIES_CHANGE_MODE,
  payload: mode
});

export const loadEntries = (archiveId, groupId) => async dispatch => {
  try {
    const entries = await entryTools.loadEntries(archiveId, groupId);
    dispatch({ type: ENTRIES_LOADED, payload: entries });

    const entriesWithoutIcon = entries.filter(entry => !entry.icon);
    dispatch(fetchEntryIconsAndUpdate(archiveId, entriesWithoutIcon));
  } catch (err) {
    console.error(err);
    showDialog(err);
  }
};

export const updateEntry = newValues => async (dispatch, getState) => {
  const archiveId = getCurrentArchiveId(getState());

  try {
    // First create the new entry with the data
    const entryObj = entryTools.updateEntry(archiveId, newValues);
    dispatch({
      type: ENTRIES_UPDATE,
      payload: entryObj
    });
    dispatch(changeMode('view')());

    // Then update the entry icon - might be slower, so we don't want the UI to wait for this
    dispatch(fetchEntryIconsAndUpdate(archiveId, [newValues]));
  } catch (err) {
    console.error(err);
    showDialog(err);
  }
};

export const newEntry = newValues => async (dispatch, getState) => {
  const state = getState();
  const currentGroupId = getCurrentGroupId(state);
  const archiveId = getCurrentArchiveId(state);

  if (!currentGroupId) {
    return null;
  }

  try {
    // First update the entry data
    const entryObj = entryTools.createEntry(
      archiveId,
      currentGroupId,
      newValues
    );
    dispatch({
      type: ENTRIES_CREATE,
      payload: entryObj
    });
    dispatch(selectEntry(entryObj.id, true));

    // Then update the entry icon - might be slower, so we don't want the UI to wait for this
    dispatch(fetchEntryIconsAndUpdate(archiveId, [entryObj]));
  } catch (err) {
    showDialog(err);
  }
};

export const moveEntry = (entryId, groupId) => (dispatch, getState) => {
  const archiveId = getCurrentArchiveId(getState());
  dispatch({
    type: ENTRIES_MOVE,
    payload: {
      entryId,
      groupId
    }
  });
  entryTools.moveEntry(archiveId, entryId, groupId);
};

export const deleteEntry = entryId => (dispatch, getState) => {
  const archiveId = getCurrentArchiveId(getState());
  showConfirmDialog(i18n.t('entry.are-you-sure-question'), resp => {
    if (resp === 0) {
      dispatch({
        type: ENTRIES_DELETE,
        payload: entryId
      });
      entryTools.deleteEntry(archiveId, entryId);
    }
  });
};

const fetchEntryIconsAndUpdate = (archiveId, entries) => dispatch => {
  entries.forEach(entry => {
    getQueue()
      .channel('icons')
      .enqueue(() => {
        return entryTools.updateEntryIcon(archiveId, entry.id).then(entry => {
          if (entry.icon) {
            return dispatch({ type: ENTRIES_UPDATE, payload: entry });
          }
        });
      });
  });
};

export async function getMatchingEntriesForSearchTerm(term) {
  const manager = getSharedArchiveManager();

  const unlockedSources = manager.unlockedSources;
  const lookup = unlockedSources.reduce(
    (current, next) => ({
      ...current,
      [next.workspace.archive.id]: next.id
    }),
    {}
  );
  const archives = unlockedSources.map(source => source.workspace.archive);
  const finder = new EntryFinder(archives);

  return Promise.all(
    finder.search(term).map(async result => {
      const archiveId = lookup[result.archive.id];

      return {
        sourceID: archiveId,
        groupID: result.entry.getGroup().id,
        icon: await entryTools.getIcon(result.entry),
        entry: result.entry
      };
    })
  );
}

export function getNameForSource(sourceID) {
  const manager = getSharedArchiveManager();
  const source = manager.getSourceForID(sourceID);

  if (!source) {
    throw new Error(
      `Unable to fetch source information: No source found for ID: ${sourceID}`
    );
  }
  return source.name;
}

export const selectArchiveGroupAndEntry = (archiveId, entry) => (
  dispatch,
  getState
) => {
  // get all parent groups
  const getParentGroups = currentGroup =>
    currentGroup
      ? [...getParentGroups(currentGroup.getGroup()), currentGroup]
      : [];

  // load archive
  dispatch(loadOrUnlockArchive(archiveId));

  // set expanded keys and remove duplicate keys
  dispatch(
    setExpandedKeys([
      ...new Set([
        ...getExpandedKeys(getState()),
        ...getParentGroups(entry.getGroup()).map(g => g.id)
      ])
    ])
  );

  // load group with entry
  dispatch(loadGroup(entry.getGroup().id));

  // select entry by id
  dispatch(selectEntry(entry.id));
};<|MERGE_RESOLUTION|>--- conflicted
+++ resolved
@@ -5,13 +5,10 @@
 import {
   getCurrentGroupId,
   getCurrentArchiveId,
-<<<<<<< HEAD
   getCurrentEntry,
   getCurrentEntryMode,
-  getEditFormElement
-=======
+  getEditFormElement,
   getExpandedKeys
->>>>>>> 18ef7597
 } from '../selectors';
 import i18n from '../i18n';
 import { EntryFinder } from 'buttercup/dist/buttercup-web.min';
