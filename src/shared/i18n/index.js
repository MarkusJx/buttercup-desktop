import i18n from 'i18next';
import localesConfig from '../../../locales/config';
import Translate from './translate';

// get all configurated languages
const languages = {};
Object.keys(localesConfig.languages).forEach((key, lang) => {
  languages[key] = {};
  languages[key].name = localesConfig.languages[key].name;

  localesConfig.types.forEach(type => {
    languages[key][type] = require('../../../locales/' +
      key +
      '/' +
      type +
      '.json');
  });
});

const resources = Object.keys(languages).reduce((accumulator, key) => {
  accumulator[key] = {};

  localesConfig.types.forEach(type => {
    accumulator[key][type] = languages[key][type];
  });

  return accumulator;
}, {});

i18n.init({
  fallbackLng: localesConfig.fallbackLng,
  resources,
  react: {
    wait: false
  },
  ns: ['base'],
  defaultNS: 'base',
  nsSeparator: ':',
  keySeparator: '.',
  pluralSeparator: '_',
  contextSeparator: '-',
  debug: false,
<<<<<<< HEAD
=======
  saveMissingTo: 'all',
  saveMissing: false,
>>>>>>> daf00a4a
  returnEmptyString: false
});

export { Translate, languages };

export default i18n;<|MERGE_RESOLUTION|>--- conflicted
+++ resolved
@@ -40,11 +40,8 @@
   pluralSeparator: '_',
   contextSeparator: '-',
   debug: false,
-<<<<<<< HEAD
-=======
   saveMissingTo: 'all',
   saveMissing: false,
->>>>>>> daf00a4a
   returnEmptyString: false
 });
 
