--- conflicted
+++ resolved
@@ -61,11 +61,8 @@
 const NothingFound = styled(EntryList)`
   color: #999;
   text-align: center;
-<<<<<<< HEAD
   font-size: 1em;
-=======
   margin-bottom: var(--spacing-one);
->>>>>>> 9ad7bfb7
 `;
 
 const ListItem = styled.div`
