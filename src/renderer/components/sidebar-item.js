--- conflicted
+++ resolved
@@ -7,11 +7,8 @@
 import { TwitterPicker } from 'react-color';
 import { PortalWithState } from 'react-portal';
 import { translate } from 'react-i18next';
-<<<<<<< HEAD
 import tinycolor from 'tinycolor2';
 import { SortableElement } from 'react-sortable-hoc';
-=======
->>>>>>> 7b0a727d
 import { brands } from '../../shared/buttercup/brands';
 import { ImportTypeInfo } from '../../shared/buttercup/types';
 import { getTextColor, COLORS } from '../../shared/utils/colors';
