--- conflicted
+++ resolved
@@ -1,3 +1,4 @@
+import electronContextMenu from 'electron-context-menu';
 import { app, shell, Menu } from 'electron';
 import electronContextMenu from 'electron-context-menu';
 import { isOSX } from '../shared/utils/platform';
@@ -17,11 +18,6 @@
 import { setupTrayIcon } from './tray';
 import i18n, { languages } from '../shared/i18n';
 import pkg from '../../package.json';
-<<<<<<< HEAD
-import electronContextMenu from 'electron-context-menu';
-=======
-import { setupTrayIcon } from './tray';
->>>>>>> d321612b
 
 electronContextMenu();
 
