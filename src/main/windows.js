import { app, BrowserWindow, ipcMain as ipc, shell } from 'electron';
import ms from 'ms';
import debounce from 'lodash/debounce';
import { isHighSierra, isOSX } from '../shared/utils/platform';
import { getWindowManager } from './lib/window-manager';
import { getSetting } from '../shared/selectors';
import { getURIPathToFile } from './lib/utils';
import { loadFile } from './lib/files';
import { config } from '../shared/config';
import { checkForUpdates } from './lib/updater';
import { setSetting } from '../shared/actions/settings';

const windowManager = getWindowManager();

export function setupWindows(store) {
  // Intro Screen
  windowManager.setBuildProcedure('main', callback => {
    const [width, height] = config.get('window.size', [950, 700]);
    const windowPosition = config.get('window.position');

    // Create the browser window.
    const win = new BrowserWindow({
      width,
      height,
      minWidth: 680,
      minHeight: 500,
      title: app.getName(),
      titleBarStyle: isOSX() && 'hiddenInset',
      // Temporary fix for High Sierra. See #339
      frame: !isOSX(),
      transparent: isOSX() && isHighSierra(),
      show: process.env.NODE_ENV === 'development',
<<<<<<< HEAD
      darkTheme: false,
      vibrancy: 'ultra-dark'
=======
      darkTheme: true,
      vibrancy: 'ultra-dark',
      webPreferences: {
        navigateOnDragDrop: true
      }
>>>>>>> bf574027
    });

    // set window position only if config exists
    if (windowPosition) {
      const [x, y] = windowPosition;
      win.setPosition(x, y);
    }

    // set current window position
    win.on(
      'move',
      debounce(() => {
        config.set('window.position', win.getPosition());
      }, 500)
    );

    win.on(
      'resize',
      debounce(() => {
        config.set('window.size', win.getSize());
      }, 500)
    );

    // Set initial menu bar visibility
    const menubarAutoHide = getSetting(store.getState(), 'menubarAutoHide');
    win.setAutoHideMenuBar(
      typeof menubarAutoHide === 'boolean' ? menubarAutoHide : false
    );

    win.loadURL(getURIPathToFile('views/index.html'));

    // When user drops a file on the window
    win.webContents.on('will-navigate', (e, url) => {
      e.preventDefault();
      loadFile(url, win);
    });

    win.on('focus', () =>
      store.dispatch(setSetting('isButtercupFocused', true))
    );
    win.on('blur', () =>
      store.dispatch(setSetting('isButtercupFocused', false))
    );

    win.once('ready-to-show', () => {
      win.show();
    });

    ipc.once('init', () => {
      if (callback) {
        callback(win);
      }

      if (!getSetting(store.getState(), 'updateOnStartDisabled')) {
        setTimeout(() => {
          checkForUpdates(true);
        }, ms('5s'));
      }
    });

    win.on('hide', () => {
      if (getSetting(store.getState(), 'lockArchiveOnMinimize')) {
        win.webContents.send('lock-all-archives');
      }
    });

    win.once('closed', () => {
      windowManager.deregister(win);
      if (isOSX() && getSetting(store.getState(), 'isTrayIconEnabled')) {
        app.dock.hide();
      }
    });

    return win;
  });

  windowManager.setBuildProcedure('file-manager', (callback, options) => {
    const win = new BrowserWindow({
      width: 650,
      height: 450,
      modal: true,
      show: false,
      resizable: false,
      ...options
    });

    win.loadURL(getURIPathToFile('views/file-manager.html'));

    win.once('ready-to-show', () => {
      win.show();
    });

    win.on('focus', () =>
      store.dispatch(setSetting('isButtercupFocused', true))
    );

    win.on('blur', () =>
      store.dispatch(setSetting('isButtercupFocused', false))
    );

    win.once('closed', () => {
      windowManager.deregister(win);
    });

    return win;
  });

  windowManager.setBuildProcedure('app-preferences', (callback, options) => {
    const [x, y] = options.parent.getPosition();
    const [width, height] = options.parent.getSize();

    const win = new BrowserWindow({
      width: 650,
      height: 548,
      minWidth: 650,
      minHeight: 548,
      minimizable: false,
      maximizable: false,
      fullscreenable: false,
      x: Math.ceil(x + (width - 650) / 2),
      y: Math.ceil(y + (height - 450) / 2),
      ...options
    });
    win.setMenu(null);
    win.setAutoHideMenuBar(true);

    win.loadURL(getURIPathToFile('views/app-preferences.html'));

    win.once('ready-to-show', () => win.show());

    win.on('focus', () =>
      store.dispatch(setSetting('isButtercupFocused', true))
    );

    win.on('blur', () =>
      store.dispatch(setSetting('isButtercupFocused', false))
    );

    win.once('closed', () => {
      windowManager.deregister(win);
    });

    return win;
  });

  windowManager.setBuildProcedure('update', (callback, options) => {
    const win = new BrowserWindow({
      width: 700,
      height: 470,
      show: false,
      resizable: false,
      ...options
    });

    win.setMenuBarVisibility(false);
    win.loadURL(getURIPathToFile('views/update.html'));

    ipc.once('init', () => {
      win.webContents.on('will-navigate', (e, url) => {
        e.preventDefault();
        shell.openExternal(url);
      });

      win.show();

      if (callback) {
        callback(win);
      }
    });

    return win;
  });

  windowManager.setBuildProcedure(
    'file-host-connection',
    (callback, options) => {
      const win = new BrowserWindow({
        width: 400,
        height: 200,
        modal: true,
        show: false,
        resizable: false,
        darkTheme: true,
        transparent: true,
        vibrancy: 'ultra-dark',
        ...options
      });

      win.setMenuBarVisibility(false);
      win.loadURL(getURIPathToFile('views/file-host-connection.html'));

      win.once('closed', () => {
        windowManager.deregister(win);
      });

      ipc.once('file-host-connection-init', () => {
        win.show();

        if (callback) {
          callback(win);
        }
      });

      return win;
    }
  );
}<|MERGE_RESOLUTION|>--- conflicted
+++ resolved
@@ -30,16 +30,11 @@
       frame: !isOSX(),
       transparent: isOSX() && isHighSierra(),
       show: process.env.NODE_ENV === 'development',
-<<<<<<< HEAD
-      darkTheme: false,
-      vibrancy: 'ultra-dark'
-=======
       darkTheme: true,
       vibrancy: 'ultra-dark',
       webPreferences: {
         navigateOnDragDrop: true
       }
->>>>>>> bf574027
     });
 
     // set window position only if config exists
