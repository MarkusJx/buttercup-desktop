--- conflicted
+++ resolved
@@ -81,26 +81,21 @@
   }
 
   // Create Store
-<<<<<<< HEAD
-  const state = await storage.get('state');
-
-  // Temporary bridge to new format
-  // @TODO: remove this!
-  if (state.archives && !Array.isArray(state.archives)) {
-    log.info('Updating old state format to new.');
-    state.archives = [];
-    state.settingsByArchiveId = {};
-  }
-
-=======
   let state = {};
   try {
     state = await storage.get('state');
     log.info('Restoring state...', state);
+    
+    // Temporary bridge to new format
+    // @TODO: remove this!
+    if (state.archives && !Array.isArray(state.archives)) {
+      log.info('Updating old state format to new.');
+      state.archives = [];
+      state.settingsByArchiveId = {};
+    }
   } catch (err) {
     log.error('Unable to read state json file', err);
   }
->>>>>>> 1e461246
   const store = configureStore(state, 'main');
 
   // Persist Store to Disk
